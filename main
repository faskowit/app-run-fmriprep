#!/bin/bash
#PBS -l nodes=1:ppn=8,walltime=3:00:00,vmem=30gb
#PBS -N fmriprep

set -x
set -e

#write out *plugin* configuration for fmriprep to limit mem/cpus
#this can't prevent the fmriprep/nipype bootup vmem spiking (could kill the job)
cat <<EOF > multi_proc.yml
plugin: LegacyMultiProc
plugin_args: {maxtasksperchild: 1, memory_gb: 28, n_procs: 8, raise_insufficient: false}
EOF

source bids_funcs.sh

WORKDIRNAME=fmripworkdir
outdir=fmripout
INDIRNAME=fmripinput
DERIVOUTNAME=output

# manually change "subject" in config.json to "TTTEMPSUB" to work with fMRIPrep
cat config.json | jq '._inputs[].meta.subject="TTTEMPSUB"' > tmp.json
cat tmp.json | jq '._inputs[].meta.run="1"' > tmp2.json

mv tmp2.json config.json && rm tmp.json

################################################################################
# read input from config.json
# starting off with basic options here

inT1w=`jq -r '.t1' config.json`
inT2w=`jq -r '.t2' config.json`
inFMRI=`jq -r '.fmri' config.json`
inFSDIR=`jq -r '.fsin' config.json`
#inODIR=`jq -r '.inodir' config.json`
#inWDIR=`jq -r '.inwdir' config.json`

#debug
#hostname
#vmstat
#cat /proc/sys/vm/overcommit_memory
#cat /proc/sys/vm/overcommit_ratio
#cat /proc/sys/vm/swappiness
#cat /proc/meminfo

# some logical checks
if [[ $inT1w = "null" ]] || [[ $inFMRI = "null" ]] ; then
	echo "app needs minimally a T1w and fmri. exiting"
	exit 1
fi

# extract info from brainlife interface, base on T1w
# get the staging dir, this is where meta information is 
stagingDir=$(dirname $inT1w)
echo "ls dir where initial bl info read--> $stagingDir"
ls -dl $stagingDir

if [[ $stagingDir = "." ]]; then
   echo "error finding staging directory. exiting"
   exit 1
fi

jq '._inputs[] | select(.id == "t1w")' config.json > t1w.json
blJSON=t1w.json
bidsSub="sub-TTTEMPSUB"
ses="SSSES"

################################################################################
# setup bids dir structure

rm -rf $INDIRNAME && mkdir -p $INDIRNAME
rm -rf $WORKDIRNAME && mkdir -p $WORKDIRNAME
rm -rf $outdir && mkdir -p $outdir

# the bids dir will be inside ouf input
bidsDir=$INDIRNAME
bidsSubDir=$bidsDir/$bidsSub
bidsSubSesDir=$bidsSubDir/ses-$ses
mkdir -p $bidsSubSesDir

# if freesurfer provided, copy it to the same level as output dir
# TODO why can't we just symlink this in?
if [[ $inFSDIR != "null" ]] ; then

	mkdir -p $outdir/freesurfer

	# dont know if dir will be just inFSDIR or inFSDIR/output
	if [[ -d $inFSDIR/output ]] ; then
		cp -rv $inFSDIR/output $outdir/freesurfer/$bidsSub
	else
		cp -rv $inFSDIR $outdir/freesurfer/$bidsSub
	fi
fi

cat > $bidsDir/dataset_description.json << 'BIDSDESCRIPT'
{
    "Name": "temp",
    "BIDSVersion": "1.0.0"
}
BIDSDESCRIPT

################################################################################
# T1w 

mkdir -p $bidsSubSesDir/anat
blJSON_T1w=t1w.json
name_T1w=$bidsSubSesDir/anat/$bidsSub
name_T1w=$(bids_namekeyvals $name_T1w $blJSON_T1w "acq ce rec run" $ses )
cp $inT1w ${name_T1w}_T1w.nii.gz
jq -r ".meta" $blJSON_T1w > ${name_T1w}_T1w.json
bids_phaseencode_check ${name_T1w}_T1w.json

################################################################################
# T2w 

if [[ $inT2w != "null" ]] ; then
	jq '._inputs[] | select(.id == "t2w")' config.json > t2w.json
	blJSON_T2w=t2w.json
	name_T2w=$bidsSubSesDir/anat/$bidsSub
	name_T2w=$(bids_namekeyvals $name_T2w $blJSON_T2w "acq ce rec run" $ses )
	cp $inT2w ${name_T2w}_T2w.nii.gz
	jq -r ".meta" $blJSON_T2w > ${name_T2w}_T2w.json
	bids_phaseencode_check ${name_T2w}_T2w.json 
fi

################################################################################
# FMRI

if [[ $inFMRI != "null" ]] ; then

	mkdir -p $bidsSubSesDir/func
	jq '._inputs[] | select(.id == "fmri")' config.json > fmri.json
	blJSON_FMRI=fmri.json
	# fmri needs task in the filename to be defined!
	name_FMRI=$bidsSubSesDir/func/$bidsSub
	name_FMRI=$(bids_namekeyvals $name_FMRI $blJSON_FMRI "task acq ce dir rec run echo" $ses )
	cp $inFMRI ${name_FMRI}_bold.nii.gz
	jq -r ".meta" $blJSON_FMRI > ${name_FMRI}_bold.json
	bids_phaseencode_check ${name_FMRI}_bold.json 

fi

################################################################################
# FMAP

if [ $(jq .fmap config.json) != "null" ]; then
    jq '._inputs[] | select(.id == "fmap")' config.json > fmap.json

	mkdir -p $bidsSubSesDir/fmap

	# the fmri that the fmap is for
	relFMRI=$(echo ${name_FMRI}_bold.nii.gz | sed 's,.*/func/,/func/,')
    fieldmap_path=$(jq -r .fieldmap config.json) #might not exit but I am using ti find the path
    fmapDir=`dirname $fieldmap_path`

	# need to determine what type of fieldmap.
	# right now, support phasediff, epi

    ############ fmap / phasediff
    #phasediff.nii.gz/json
    #magnitude1.nii.gz/json
    #magnitude2.nii.gz/json
    if [ -f $(jq -r .phasediff config.json) ] ; then

		name_FMAP=$bidsSubSesDir/fmap/$bidsSub
		name_FMAP=$(bids_namekeyvals $name_FMAP fmap.json "acq run" $ses )

		# fmap actually has a few things associated with it, hence need to copy 
		# over additional stuff: fmap is actually:
		# phasediff.nii.gz, phasediff.json, 
		# and magnitude files

		rawPhaseDiff=$fmapDir/phasediff.nii.gz
		rawMagnitudes=($(ls -v $fmapDir/*magnitude*nii.gz))

		cp $rawPhaseDiff ${name_FMAP}_phasediff.nii.gz
		# replacing (or setting), the intended for category
		jq -r '.meta | .IntendedFor="'$relFMRI'"' fmap.json > ${name_FMAP}_phasediff.json

		for (( idx=0 ; idx<${#rawMagnitudes[@]} ; idx++ )) ; do
			cp ${rawMagnitudes[$idx]} ${name_FMAP}_magnitude$((idx+1)).nii.gz
            #TODO - what about _magnitue1/2.json?
		done

		bids_phaseencode_check ${name_FMAP}_phasediff.json 

        ############ fmap / 2phasemag
        #phase1.nii.gz / json
        #phase2.nii.gz / json
        #magnitude1.nii.gz /json
        #magnitude2.nii.gz / json
        #TODO..

        ############ fmap / real
        #fieldmap.nii.gz / json
        #magnitude.nii.gz
        #TODO.

        ############ fmap / epi
        #N.epi.nii.gz /json

    elif [ -f $(jq -r .ap config.json) ] ; then

		name_FMAP=$bidsSubSesDir/fmap/$bidsSub
		name_FMAP=$(bids_namekeyvals $name_FMAP fmap.json "acq ce dir run" $ses )

		# get just the direction value
		dirval=$(bids_namekeyvals "YO" fmap.json "dir" )
		dirval=$(echo $dirval | sed s,YO_dir-,,)

		# now make the name for 1 and 2
		name_FMAP_1=$(echo $name_FMAP | sed s,dir-$dirval,dir-1, )
		name_FMAP_2=$(echo $name_FMAP | sed s,dir-$dirval,dir-2, )

		imgs=($(ls $fmapDir/*epi*nii.gz ))
		# if there aren't exactly two images read
		if [[ ${#imgs[@]} -ne 2 ]] ; then
			echo "did not read to images for fmap. exiting"
			exit 1
		fi

		json1=$(echo ${imgs[0]} | sed s,nii.gz,json, )
		json2=$(echo ${imgs[1]} | sed s,nii.gz,json, )

		cp ${imgs[0]} ${name_FMAP_1}_epi.nii.gz
		cp ${imgs[1]} ${name_FMAP_2}_epi.nii.gz
		cp ${json1} ${name_FMAP_1}_epi.tmp.json
		cp ${json2} ${name_FMAP_2}_epi.tmp.json

		jq -r '.IntendedFor="'${relFMRI}'"' ${name_FMAP_1}_epi.tmp.json > ${name_FMAP_1}_epi.json
		jq -r '.IntendedFor="'${relFMRI}'"' ${name_FMAP_2}_epi.tmp.json > ${name_FMAP_2}_epi.json

		rm ${name_FMAP_1}_epi.tmp.json
		rm ${name_FMAP_2}_epi.tmp.json

		bids_phaseencode_check ${name_FMAP_1}_epi.json
		bids_phaseencode_check ${name_FMAP_2}_epi.json

	else
		echo "problem parsing fmap. exiting"
		exit 1
	fi

fi

echo $FREESURFER_LICENSE > .license.txt

###################################################################################################
#
# run fmriprep!
#
<<<<<<< HEAD
export SINGULARITYENV_TEMPLATEFLOW_HOME=$HOME/.cache/templateflow

time singularity run --cleanenv docker://poldracklab/fmriprep:1.5.0 \
=======
#time singularity run --cleanenv docker://poldracklab/fmriprep:1.2.6-1 \
time singularity run --cleanenv docker://poldracklab/fmriprep:1.5.0rc1 \
>>>>>>> 0958dda0
    --notrack \
    --resource-monitor \
    --skip_bids_validation \
    --stop-on-first-crash \
    --use-plugin=multi_proc.yml \
    --output-spaces fsaverage5:res-2mm fsnative:res-2mm T1w:res-2mm template:res-2mm \
    --force-bbr \
    --force-syn \
    --fs-license-file=.license.txt \
    --skull-strip-template=NKI \
    --work-dir=$WORKDIRNAME \
    --participant_label=$bidsSub \
    $bidsDir $outdir participant

#--template-resampling-grid=2mm \

echo "done with fmriprep! - now organizing output"

# lets copy specifics out of the workdir
bloDir=$DERIVOUTNAME

#####################################################################################
#

# get basename
inFMRI=${name_FMRI}_bold.nii.gz
oDirFunc=$outdir/fmriprep/$bidsSub/ses-${ses}/func/
outBase="$oDirFunc/$(basename $(echo $inFMRI | sed s,_bold.nii.gz,, ))"

# get the preproc fmri vol
tmp=${outBase}_space-T1w_desc-preproc_bold.nii.gz
mkdir -p ${bloDir}_bold
cp -v $tmp ${bloDir}_bold/bold.nii.gz

# get the preproc fmri volmask
tmp=${outBase}_space-T1w_desc-brain_mask.nii.gz
mkdir ${bloDir}_boldmask
cp -v $tmp ${bloDir}_boldmask/mask.nii.gz

# get the confounds
tmp=${outBase}_desc-confounds_regressors.tsv
mkdir -p ${bloDir}_regress
cp -v $tmp ${bloDir}_regress/regressors.tsv

#####################################################################################
#
# ANAT STUFF

#inT1w=${name_T1w}_T1w.nii.gz
oDirAnat=$outdir/fmriprep/$bidsSub/anat/
outBase=$oDirAnat/$bidsSub

# get the preproc fmri vol
tmp=${outBase}_desc-preproc_T1w.nii.gz
mkdir -p ${bloDir}_t1/
cp -v $tmp ${bloDir}_t1/t1.nii.gz

tmp=${outBase}_desc-brain_mask.nii.gz
mkdir -p ${bloDir}_t1mask/
cp -v $tmp ${bloDir}_t1mask/mask.nii.gz

# save lots of space
rm -r $WORKDIRNAME

echo "all done"<|MERGE_RESOLUTION|>--- conflicted
+++ resolved
@@ -250,14 +250,10 @@
 #
 # run fmriprep!
 #
-<<<<<<< HEAD
+
 export SINGULARITYENV_TEMPLATEFLOW_HOME=$HOME/.cache/templateflow
 
 time singularity run --cleanenv docker://poldracklab/fmriprep:1.5.0 \
-=======
-#time singularity run --cleanenv docker://poldracklab/fmriprep:1.2.6-1 \
-time singularity run --cleanenv docker://poldracklab/fmriprep:1.5.0rc1 \
->>>>>>> 0958dda0
     --notrack \
     --resource-monitor \
     --skip_bids_validation \
